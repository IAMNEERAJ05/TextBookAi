[tool.poetry]
name = "textbook-ai"
version = "0.1.0"
description = ""
authors = ["them1n9 <iamanidiotm@gmail.com>"]
readme = "README.md"
package-mode = false

[tool.poetry.dependencies]
python = "^3.10"
gradio = "^4.43.0"
python-dotenv = "^1.0.1"
google-generativeai = "^0.7.2"
fastapi = "^0.114.2"
uvicorn = "^0.30.6"
pypdf2 = "^3.0.1"
jinja2 = "^3.1.4"
python-multipart = "^0.0.9"
<<<<<<< HEAD
=======
sqlalchemy = "^2.0.35"
psycopg2-binary = "^2.9.9"
passlib = {extras = ["bcrypt"], version = "^1.7.4"}
python-jose = "^3.3.0"
psycopg2 = "^2.9.9"
fastapi-login = "^1.10.2"
>>>>>>> 7d04ce58
fastapi-session = "0.2.7"
itsdangerous = "^2.2.0"


[build-system]
requires = ["poetry-core"]
build-backend = "poetry.core.masonry.api"<|MERGE_RESOLUTION|>--- conflicted
+++ resolved
@@ -16,15 +16,12 @@
 pypdf2 = "^3.0.1"
 jinja2 = "^3.1.4"
 python-multipart = "^0.0.9"
-<<<<<<< HEAD
-=======
 sqlalchemy = "^2.0.35"
 psycopg2-binary = "^2.9.9"
 passlib = {extras = ["bcrypt"], version = "^1.7.4"}
 python-jose = "^3.3.0"
 psycopg2 = "^2.9.9"
 fastapi-login = "^1.10.2"
->>>>>>> 7d04ce58
 fastapi-session = "0.2.7"
 itsdangerous = "^2.2.0"
 
