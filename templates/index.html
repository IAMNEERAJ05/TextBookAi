<!DOCTYPE html>
<html lang="en">
  <head>
    <meta charset="UTF-8" />
    <meta name="viewport" content="width=device-width, initial-scale=1.0" />
    <title>Gemini Book Summarizer</title>
  </head>
  <body>
<<<<<<< HEAD
    <h1>Upload Your PDF</h1>
    <form id="upload-form">
      <input
        type="file"
        id="file"
        name="file"
        accept="application/pdf"
        required
      />
      <button type="submit">Upload PDF</button>
    </form>
    <div id="response"></div>
=======
    <div class="container mt-5">
      <header class="d-flex justify-content-between mb-4">
        <h1 class="text-center">Upload PDF</h1>
        <div>
          {% if username %}
          <a href="/logout" class="btn btn-outline-danger me-2">Logout</a>
          {% else %}
          <a href="/login" class="btn btn-outline-primary me-2">Login</a>
          <a href="/signup" class="btn btn-outline-primary">Sign Up</a>
          {% endif %}
        </div>
      </header>

      <div id="user-details" class="mb-3">
        {% if username %}
        <h5>Welcome, {{ username }}!</h5>
        {% else %}
        <h5 style="color: rgb(233, 59, 59)">
          <i>**Please log in to upload your PDF.**</i>
        </h5>
        {% endif %}
      </div>
      <br />
      <form
        action="/upload_pdf/"
        method="post"
        enctype="multipart/form-data"
        id="upload-form"
      >
        <div class="mb-3">
          <label for="file" class="form-label">Choose a PDF file</label>
          <input
            class="form-control"
            type="file"
            id="file"
            name="file"
            accept="application/pdf"
            required
          />
        </div>
        <button type="submit" class="btn btn-primary">Upload</button>
      </form>
      <div id="response" class="mt-4"></div>
    </div>
>>>>>>> 7d04ce58

    <!-- Toast for notifications -->
    <div
      class="toast-container position-fixed top-0 end-0 p-3"
      style="z-index: 11"
    >
      <div
        id="uploadToast"
        class="toast align-items-center text-white bg-danger border-0"
        role="alert"
        aria-live="assertive"
        aria-atomic="true"
      >
        <div class="d-flex">
          <div class="toast-body">
            Failed to upload. Please ensure you are logged in and try again.
          </div>
          <button
            type="button"
            class="btn-close btn-close-white me-2 m-auto"
            data-bs-dismiss="toast"
            aria-label="Close"
          ></button>
        </div>
      </div>
    </div>

    <script>
      document.getElementById("upload-form").onsubmit = async function (event) {
        event.preventDefault();

        const formData = new FormData();
        const fileInput = document.getElementById("file");
        formData.append("file", fileInput.files[0]);

        const responseDiv = document.getElementById("response");
        responseDiv.innerHTML = "Uploading...";

        try {
          const response = await fetch("/upload_pdf/", {
            method: "POST",
            body: formData,
          });

          if (response.ok) {
            const data = await response.json();
            const topicsHTML = data.topics
              .map((topicObj) => {
                let topicHTML = `<h3>${topicObj.topic}</h3><ul>`;
                topicObj.sub_topics.forEach((subTopic) => {
                  topicHTML += `<li><a href="/subtopic/?topic=${encodeURIComponent(
                    topicObj.topic
                  )}&subtopic=${encodeURIComponent(
                    subTopic
                  )}">${subTopic}</a></li>`;
                });
                topicHTML += "</ul>";
                return topicHTML;
              })
              .join("");

<<<<<<< HEAD
=======
            function renderTopics(topicList) {
              return topicList
                .map((topicObj) => {
                  let topicHTML = `<li><strong>${topicObj.topic}</strong>`;
                  if (
                    Array.isArray(topicObj.sub_topics) &&
                    topicObj.sub_topics.length > 0
                  ) {
                    topicHTML += "<ul>";
                    topicObj.sub_topics.forEach((subTopic) => {
                      if (typeof subTopic === "string") {
                        topicHTML += `<li><a href="/subtopic?topic=${encodeURIComponent(
                          topicObj.topic
                        )}&subtopic=${encodeURIComponent(
                          subTopic
                        )}" target="_blank">${subTopic}</a></li>`;
                      } else if (
                        typeof subTopic === "object" &&
                        subTopic.name
                      ) {
                        topicHTML += `<li><strong>${subTopic.name}</strong><ul>`;
                        subTopic.sub_sub_topics.forEach((subSubTopic) => {
                          topicHTML += `<li><a href="/subtopic?topic=${encodeURIComponent(
                            topicObj.topic
                          )}&subtopic=${encodeURIComponent(
                            subSubTopic
                          )}" target="_blank">${subSubTopic}</a></li>`;
                        });
                        topicHTML += "</ul></li>";
                      }
                    });
                    topicHTML += "</ul>";
                  }
                  topicHTML += "</li>";
                  return topicHTML;
                })
                .join("");
            }

            topicsHTML += renderTopics(data.topics);
            topicsHTML += "</ul>";
>>>>>>> 7d04ce58
            responseDiv.innerHTML = topicsHTML;
          } else {
            // If the upload fails, don't show the "Uploading..." message
            responseDiv.innerHTML = ""; // Clear the message
            const toastElement = document.getElementById("uploadToast");
            const toast = new bootstrap.Toast(toastElement);
            toast.show();
          }
        } catch (error) {
          // If there is an error, also clear the "Uploading..." message
          responseDiv.innerHTML = ""; // Clear the message
          const toastElement = document.getElementById("uploadToast");
          const toast = new bootstrap.Toast(toastElement);
          toast.show();
        }
      };
    </script>

    <script src="https://cdn.jsdelivr.net/npm/bootstrap@5.3.0/dist/js/bootstrap.bundle.min.js"></script>
  </body>
</html><|MERGE_RESOLUTION|>--- conflicted
+++ resolved
@@ -6,20 +6,6 @@
     <title>Gemini Book Summarizer</title>
   </head>
   <body>
-<<<<<<< HEAD
-    <h1>Upload Your PDF</h1>
-    <form id="upload-form">
-      <input
-        type="file"
-        id="file"
-        name="file"
-        accept="application/pdf"
-        required
-      />
-      <button type="submit">Upload PDF</button>
-    </form>
-    <div id="response"></div>
-=======
     <div class="container mt-5">
       <header class="d-flex justify-content-between mb-4">
         <h1 class="text-center">Upload PDF</h1>
@@ -64,7 +50,6 @@
       </form>
       <div id="response" class="mt-4"></div>
     </div>
->>>>>>> 7d04ce58
 
     <!-- Toast for notifications -->
     <div
@@ -126,8 +111,6 @@
               })
               .join("");
 
-<<<<<<< HEAD
-=======
             function renderTopics(topicList) {
               return topicList
                 .map((topicObj) => {
@@ -169,7 +152,6 @@
 
             topicsHTML += renderTopics(data.topics);
             topicsHTML += "</ul>";
->>>>>>> 7d04ce58
             responseDiv.innerHTML = topicsHTML;
           } else {
             // If the upload fails, don't show the "Uploading..." message
