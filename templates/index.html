--- conflicted
+++ resolved
@@ -15,7 +15,6 @@
     />
     <link rel="stylesheet" href="/static/css/index.css" />
     <style>
-<<<<<<< HEAD
       .loader {
         border: 5px solid #f3f3f3;
         border-top: 5px solid #3498db;
@@ -35,7 +34,7 @@
         100% {
           transform: rotate(360deg);
         }
-=======
+      }
       /* Custom styles */
       .subtopic-link {
         color: #007bff; /* Color for better visibility */
@@ -59,7 +58,6 @@
       }
       .pdf-link:hover {
         color: #4bc8e4; /* Change color on hover */
->>>>>>> 66fe8e31
       }
     </style>
   </head>
@@ -147,43 +145,32 @@
                     required
                   />
                 </div>
-                <button type="submit" class="btn btn-primary">Generate</button>
+                <button type="submit" class="btn btn-primary" id="generateBtn">Generate</button>
+                <button
+                  type="button"
+                  class="btn btn-secondary"
+                  id="cancelBtn"
+                  style="display: none"
+                >
+                  Cancel
+                </button>
+                <button
+                  type="button"
+                  class="btn btn-warning"
+                  id="regenerateBtn"
+                  style="display: none"
+                >
+                  Regenerate
+                </button>
               </form>
             </div>
-<<<<<<< HEAD
-            <button type="submit" class="btn btn-primary" id="generateBtn">
-              Generate
-            </button>
-            <button
-              type="button"
-              class="btn btn-secondary"
-              id="cancelBtn"
-              style="display: none"
-            >
-              Cancel
-            </button>
-            <button
-              type="button"
-              class="btn btn-warning"
-              id="regenerateBtn"
-              style="display: none"
-            >
-              Regenerate
-            </button>
-          </form>
-=======
           </div>
-          <div id="response" class="mt-4"></div>
->>>>>>> 66fe8e31
+          <div id="chaptersContainer" class="mt-4">
+            <div class="loader" id="loader" style="display: none"></div>
+            <div id="response"></div>
+          </div>
         </div>
 
-<<<<<<< HEAD
-      <!-- Add this div for the loader and response after the upload form card -->
-      <div id="chaptersContainer" class="mt-4">
-        <div class="loader" id="loader" style="display: none"></div>
-        <div id="response"></div>
-      </div>
-=======
         <!-- Library Section -->
         <div class="tab-pane fade" id="library" role="tabpanel" aria-labelledby="library-tab">
           <div class="card mb-4">
@@ -203,7 +190,6 @@
         onclick="deletePDF('{{ pdf.pdfid }}')">
   Delete
 </button>
->>>>>>> 66fe8e31
 
                   <div class="collapse mt-2" id="pdf-{{ pdf.pdfid }}">
                     <ul class="list-group">
@@ -407,7 +393,6 @@
           loader.style.display = "none"; // Hide the loader
           resetButtons();
         }
-<<<<<<< HEAD
       }
 
       function renderChapters(chapters) {
@@ -511,27 +496,25 @@
       function openQuiz(chapter) {
         window.open(`/quiz/${encodeURIComponent(chapter)}`, "_blank");
       }
-=======
-      };
+
       async function deletePDF(pdfid) {
-      if (confirm('Are you sure you want to delete this PDF?')) {
-        try {
-          const response = await fetch(`/delete_pdf/${pdfid}`, {
-            method: 'DELETE',
-          });
-          if (response.ok) {
-            alert('PDF deleted successfully');
-            location.reload(); // Reload the page to reflect changes
-          } else {
-            alert('Failed to delete PDF');
+        if (confirm('Are you sure you want to delete this PDF?')) {
+          try {
+            const response = await fetch(`/delete_pdf/${pdfid}`, {
+              method: 'DELETE',
+            });
+            if (response.ok) {
+              alert('PDF deleted successfully');
+              location.reload(); // Reload the page to reflect changes
+            } else {
+              alert('Failed to delete PDF');
+            }
+          } catch (error) {
+            console.error('Error deleting PDF:', error);
+            alert('An error occurred. Please try again.');
           }
-        } catch (error) {
-          console.error('Error deleting PDF:', error);
-          alert('An error occurred. Please try again.');
-        }
-      }
-    }
->>>>>>> 66fe8e31
+        }
+      }
     </script>
 
     <script src="https://cdn.jsdelivr.net/npm/bootstrap@5.3.0/dist/js/bootstrap.bundle.min.js"></script>
