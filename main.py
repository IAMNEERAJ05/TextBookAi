<<<<<<< HEAD
from fastapi import FastAPI, Request, Form, UploadFile, File
=======
import traceback
from fastapi.responses import HTMLResponse
from fastapi import (
    FastAPI,
    Request,
    Form,
    UploadFile,
    File,
    HTTPException,
)
>>>>>>> 66fe8e31
from starlette.requests import Request
from fastapi.responses import HTMLResponse, JSONResponse, RedirectResponse, FileResponse
from starlette.middleware.sessions import SessionMiddleware
import psycopg2
from psycopg2.extras import RealDictCursor
import os
from starlette.middleware.sessions import SessionMiddleware
import shutil
from pdf import (
    upload_to_gemini,
    generate_topics,
    generate_topic_notes,
    generate_quiz,
    extract_images_from_pdf,
)
from passlib.context import CryptContext
import logging
from db import hash_password, verify_password
from fastapi.templating import Jinja2Templates
from pdf import generate_subtopic_notes
from dotenv import load_dotenv
from fastapi.staticfiles import StaticFiles
<<<<<<< HEAD
import html
=======
from pathlib import Path
>>>>>>> 66fe8e31

load_dotenv()
logging.basicConfig(level=logging.INFO)

# Set up FastAPI
app = FastAPI()
# Mount the static directory
app.mount("/static", StaticFiles(directory="static"), name="static")
# Mount the images directory
app.mount("/images", StaticFiles(directory="uploads"), name="images")

# Add session middleware (from starlette)
app.add_middleware(SessionMiddleware, secret_key="your_secret_key_here")

# Set up Jinja2 templates
templates = Jinja2Templates(directory="templates")

# Password hashing context
pwd_context = CryptContext(schemes=["bcrypt"], deprecated="auto")


# Mock database connection function
def get_db_connection():
    """Establish and return a connection to the database."""
    return psycopg2.connect(
        database=os.getenv("SUPABASE_DATABASE"),
        user=os.getenv("SUPABASE_USER"),
        password=os.getenv("SUPABASE_PASSWORD"),
        host=os.getenv("SUPABASE_HOST"),
    )


# Sign-up route
@app.get("/signup", response_class=HTMLResponse)
async def get_signup(request: Request):
    """Render the signup page."""
    return templates.TemplateResponse("signup.html", {"request": request})


@app.post("/signup")
async def signup(
    request: Request,
    email: str = Form(...),
    username: str = Form(...),
    password: str = Form(...),
):
    """Handle user signup process."""
    conn = get_db_connection()
    cur = conn.cursor()
    hashed_password = hash_password(password)
    try:
        # Insert new user into the database
        cur.execute(
            "INSERT INTO authentication (email, username, password) VALUES (%s, %s, %s)",
            (email, username, hashed_password),
        )
        conn.commit()
    except psycopg2.errors.UniqueViolation:
        # Handle case where email or username already exists
        conn.rollback()
        return HTMLResponse(status_code=400, content="Email or Username already exists")
    finally:
        cur.close()
        conn.close()

    return RedirectResponse(url="/login", status_code=302)


# Login route
@app.get("/login", response_class=HTMLResponse)
async def get_login(request: Request):
    """Render the login page."""
    return templates.TemplateResponse("login.html", {"request": request})


@app.post("/login")
async def login(
    request: Request,
    login: str = Form(...),
    password: str = Form(...),
):
    """Handle user login process."""
    conn = get_db_connection()
    cur = conn.cursor(cursor_factory=RealDictCursor)
    try:
        # Fetch user from database
        cur.execute(
            "SELECT * FROM authentication WHERE email = %s or username = %s",
            (login, login),
        )
        user = cur.fetchone()
    finally:
        cur.close()
        conn.close()

    # Verify user credentials
    if not user or not verify_password(password, user["password"]):
        return HTMLResponse(status_code=400, content="Invalid email or password")

    # Store user information in session
    request.session["email"] = user["email"]
    request.session["username"] = user["username"]

    return RedirectResponse(url="/", status_code=302)


@app.get("/logout")
def logout(request: Request):
    """Handle user logout process."""
    username = request.session.get("username")
    logging.info(f"Logging out user: {username}")

    # Clear the session
    request.session.clear()

    # Redirect to home page
    response = RedirectResponse(url="/")
    logging.info("Session cleared. Redirecting to home page.")
    return response


@app.get("/", response_class=HTMLResponse)
async def home(request: Request):
    """Render the home page"""

    username = request.session.get("username")
    email = request.session.get("email")
    if not username:
        return JSONResponse(
            content={"error": "You need to be logged in to upload a file."},
            status_code=401,
        )
    conn = get_db_connection()
    cur = conn.cursor(cursor_factory=RealDictCursor)

    try:
        # Fetch only PDFs uploaded by the logged-in user
        cur.execute(
            """
            SELECT p.pdfid, p.pdf_path, p.username, 
                   c.chapterid, c.chaptername,
                   t.topicid, t.topicname,
                   s.subtopicid, s.subtopicname, s.content  
            FROM pdfs p
            LEFT JOIN chapters c ON p.pdfid = c.pdfid
            LEFT JOIN topics t ON c.chapterid = t.chapterid
            LEFT JOIN subtopics s ON t.topicid = s.topicid
            WHERE p.username = %s
            ORDER BY p.pdfid, c.chapterid, t.topicid, s.subtopicid
            """,
            (username,),  # Pass the current user's username to the query
        )
        pdfs = {}
        for row in cur.fetchall():
            pdfid = row["pdfid"]
            if pdfid not in pdfs:
                pdfs[pdfid] = {"pdf_path": row["pdf_path"], "chapters": {}}

            chapterid = row["chapterid"]
            if chapterid and chapterid not in pdfs[pdfid]["chapters"]:
                pdfs[pdfid]["chapters"][chapterid] = {
                    "chaptername": row["chaptername"],
                    "topics": {},
                }

            topicid = row["topicid"]
            if topicid and topicid not in pdfs[pdfid]["chapters"][chapterid]["topics"]:
                pdfs[pdfid]["chapters"][chapterid]["topics"][topicid] = {
                    "topicname": row["topicname"],
                    "subtopics": {},
                }

            subtopicid = row["subtopicid"]
            if subtopicid:
                pdfs[pdfid]["chapters"][chapterid]["topics"][topicid]["subtopics"][
                    subtopicid
                ] = {
                    "subtopicname": row["subtopicname"],
                    "content": row["content"],
                }

        # Convert to a list of PDFs
        pdf_list = [
            {
                "pdfid": pdfid,
                "pdf_path": pdf_info["pdf_path"],
                "chapters": [
                    {
                        "chapterid": chapterid,
                        "chaptername": chapter_info["chaptername"],
                        "topics": [
                            {
                                "topicid": topicid,
                                "topicname": topic_info["topicname"],
                                "subtopics": [
                                    {
                                        "subtopicid": subtopicid,
                                        "subtopicname": subtopic_info["subtopicname"],
                                        "content": subtopic_info["content"],
                                    }
                                    for subtopicid, subtopic_info in topic_info[
                                        "subtopics"
                                    ].items()
                                ],
                            }
                            for topicid, topic_info in chapter_info["topics"].items()
                        ],
                    }
                    for chapterid, chapter_info in pdf_info["chapters"].items()
                ],
            }
            for pdfid, pdf_info in pdfs.items()
        ]

    finally:
        cur.close()
        conn.close()

    return templates.TemplateResponse(
        "index.html",
        {"request": request, "username": username, "email": email, "pdfs": pdf_list},
    )


@app.post("/upload_pdf/")
async def upload_pdf(request: Request, file: UploadFile = File(...)):
<<<<<<< HEAD
    """Handle PDF upload, extract images, and store file reference in session."""
=======
    """Handle PDF upload and store file details in the database."""
>>>>>>> 66fe8e31
    username = request.session.get("username")
    if not username:
        return JSONResponse(
            content={"error": "You need to be logged in to upload a file."},
            status_code=401,
        )

    # Validate file type
    if file.content_type != "application/pdf":
        return JSONResponse(
            content={"error": "Invalid file type. Please upload a PDF file."},
            status_code=400,
        )

    # Create a unique folder for the user
    user_folder = Path("uploads") / username
    user_folder.mkdir(parents=True, exist_ok=True)

    # Create a folder for images
    images_folder = user_folder / "images"
    images_folder.mkdir(exist_ok=True)

<<<<<<< HEAD
    # Save the file locally in the user's folder
    file_path = user_folder / os.path.basename(str(file.filename))
    with file_path.open("wb") as f:
        shutil.copyfileobj(file.file, f)

    # Extract images from the PDF
    image_files = extract_images_from_pdf(file_path, images_folder)

    # Upload the file to Gemini and store its URI in the session
=======
    # Save the file locally
    file_path = upload_folder / file.filename  # type: ignore
    with file_path.open("wb") as f:
        shutil.copyfileobj(file.file, f)

    # Store the PDF path and username in the 'pdfs' table
    conn = get_db_connection()
    cur = conn.cursor()

    try:
        cur.execute(
            """
            INSERT INTO pdfs (pdf_path, username) 
            VALUES (%s, %s) RETURNING pdfid
            """,
            (str(file_path), username),
        )
        pdf_row = cur.fetchone()
        if pdf_row:
            pdf_id = pdf_row[0]
        else:
            return JSONResponse(
                content={"error": "Failed to retrieve pdfid after insertion."},
                status_code=500,
            )
        conn.commit()
    except Exception as e:
        conn.rollback()
        traceback.print_exc()
        return JSONResponse(
            content={"error": "Database error: " + str(e)}, status_code=500
        )
    finally:
        cur.close()

>>>>>>> 66fe8e31
    uploaded_file = upload_to_gemini(file_path)

    # Store the file path and image files relative to the uploads folder in the session
    request.session["uploaded_file_path"] = str(file_path.relative_to(Path("uploads")))
    request.session["image_files"] = [
        str(Path(img).relative_to(Path("uploads"))) for img in image_files
    ]

    # Generate topics after file upload
    topics_data = generate_topics(uploaded_file)

    # Store the chapters, topics, and subtopics in the database
    try:
        for chapter_data in topics_data:  # Assuming topics_data is a list
            chapter_name = chapter_data["chapter"]
            cur = conn.cursor()
            cur.execute(
                """
                INSERT INTO chapters (pdfid, chaptername) 
                VALUES (%s, %s) RETURNING chapterid
                """,
                (pdf_id, chapter_name),
            )
            chapter_row = cur.fetchone()
            if chapter_row:
                chapter_id = chapter_row[0]
            else:
                return JSONResponse(
                    content={"error": "Failed to retrieve chapterid after insertion."},
                    status_code=500,
                )
            conn.commit()
            cur.close()

            for topic_data in chapter_data["topics"]:
                topic_name = topic_data["topic"]
                cur = conn.cursor()
                cur.execute(
                    """
                    INSERT INTO topics (chapterid, topicname) 
                    VALUES (%s, %s) RETURNING topicid
                    """,
                    (chapter_id, topic_name),
                )
                topics_row = cur.fetchone()
                if topics_row:
                    topic_id = topics_row[0]
                else:
                    return JSONResponse(
                        content={
                            "error": "Failed to retrieve topicid after insertion."
                        },
                        status_code=500,
                    )
                conn.commit()
                cur.close()

                for subtopic_data in topic_data.get("sub_topics", []):
                    if isinstance(subtopic_data, str):  # Handle subtopics as strings
                        subtopic_name = (
                            subtopic_data  # Use the string as the subtopic name
                        )
                        subtopic_content = None  # If no content is available, set it to None or leave it empty

                        cur = conn.cursor()
                        cur.execute(
                            """
                            INSERT INTO subtopics (topicid, subtopicname, content) 
                            VALUES (%s, %s, %s)
                            """,
                            (topic_id, subtopic_name, subtopic_content),
                        )
                        conn.commit()
                        cur.close()
                    else:
                        print("Warning: Subtopic data is not a string.", subtopic_data)

    except Exception as e:
        conn.rollback()
        traceback.print_exc()
        return JSONResponse(
            content={"error": "Database error: " + str(e)}, status_code=500
        )
    finally:
        conn.close()

    return {
        "message": "File uploaded and processed successfully.",
        "file_name": file_path.name,
        "topics": topics_data,
    }


<<<<<<< HEAD
# Add this function to escape the markdown
def escape_markdown(text):
    return html.escape(text)


# Add the custom filter to Jinja2
templates.env.filters["escape_markdown"] = escape_markdown


@app.get("/quiz/{chapter}")
async def quiz_page(request: Request, chapter: str):
    """Render the quiz page for a specific chapter."""
    return templates.TemplateResponse(
        "quiz.html", {"request": request, "chapter": chapter}
    )


@app.get("/api/quiz/{chapter}")
async def get_quiz(request: Request, chapter: str):
    """Generate and return a quiz for the specified chapter."""
    relative_file_path = request.session.get("uploaded_file_path")
    if not relative_file_path:
        logging.error("No file found in session")
        return JSONResponse(
            content={"error": "No file found in session. Please upload a PDF."},
            status_code=400,
=======
@app.get("/notes/")
async def get_notes(request: Request, chapter: str, topic: str, subtopic: str):
    """Generate notes for the subtopic if not already present and render the notes.html template."""
    file_name = request.session.get("uploaded_file_name")
    if not file_name:
        return HTMLResponse(
            "No file found in session. Please upload a PDF.", status_code=400
>>>>>>> 66fe8e31
        )

    file_path = Path("uploads") / relative_file_path
    if not file_path.exists():
        logging.error(f"File not found: {file_path}")
        return JSONResponse(
            content={
                "error": "File not found in storage. Please upload the PDF again."
            },
            status_code=400,
        )
    conn = get_db_connection()
    cur = conn.cursor()

    if not topic.isdigit():
        cur.execute(
            """
        SELECT s.content, t.topicname, s.subtopicname, c.chaptername
        FROM subtopics s
        JOIN topics t ON s.topicid = t.topicid
        JOIN chapters c ON t.chapterid = c.chapterid
        WHERE c.chaptername = %s AND t.topicname = %s AND s.subtopicname = %s
        """,
            (chapter, topic, subtopic),
        )
        notes = ""
        result = cur.fetchone()
        if result and result[0]:  # If content exists and is not None/empty
            notes = result[0]
        else:
            try:
                notes = generate_notes(chapter, topic, subtopic, file_path)
                if not notes.strip():
                    notes = "No notes generated for this subtopic."

                cur.execute(
                    """
                    UPDATE subtopics
                    SET content = %s
                    WHERE subtopicname = %s
                    """,
                    (notes, subtopic),
                )
                conn.commit()
                cur.close()
                conn.close()
            except Exception as e:
                logging.error(f"Error generating notes: {str(e)}")
                notes = f"Error generating notes: {str(e)}"

        # Render the template with the generated notes
        return templates.TemplateResponse(
            "notes.html",
            {
                "request": request,
                "chapter": chapter,
                "topic": topic,
                "subtopic": subtopic,
                "notes": notes,
            },
        )
    else:
        # Fetch the existing subtopic content and the topic and subtopic names from the database
        cur.execute(
            """
            SELECT s.content, t.topicname, s.subtopicname, c.chaptername
            FROM subtopics s
            JOIN topics t ON s.topicid = t.topicid
            JOIN chapters c ON c.chapterid = t.chapterid
            WHERE s.subtopicid = %s
            """,
            (subtopic,),
        )
        result = cur.fetchone()
        topic_name = result[1]  # type: ignore
        subtopic_name = result[2]  # type: ignore
        notes = ""
        chapter = result[3]  # type: ignore
        if result and result[0]:  # If content exists and is not None/empty
            notes = result[0]
        else:
            # Generate notes if no content is found
            try:
                notes = generate_notes(chapter, topic_name, subtopic_name, file_path)
                if not notes.strip():
                    notes = "No notes generated for this subtopic."

                # Update the subtopic content in the database with the generated notes
                cur.execute(
                    """
                    UPDATE subtopics
                    SET content = %s
                    WHERE subtopicid = %s
                    """,
                    (notes, subtopic),
                )
                conn.commit()

            except Exception as e:
                logging.error(f"Error generating notes: {str(e)}")
                notes = f"Error generating notes: {str(e)}"

        cur.close()
        conn.close()
        print(notes)
        # Render the template with the existing or generated notes
        return templates.TemplateResponse(
            "notes.html",
            {
                "request": request,
                "chapter": chapter,
                "topic": topic_name,  # Pass the correct topic name
                "subtopic": subtopic_name,  # Pass the correct subtopic name
                "notes": notes,
            },
        )


<<<<<<< HEAD
    try:
        file = upload_to_gemini(file_path)
        logging.info(f"Uploaded file to Gemini: {file}")
        quiz_questions = generate_quiz(file, chapter)
        logging.info(f"Generated quiz questions: {quiz_questions}")
        return JSONResponse(content={"questions": quiz_questions})
    except Exception as e:
        logging.error(f"Error generating quiz: {str(e)}")
        return JSONResponse(
            content={"error": f"Error generating quiz: {str(e)}"}, status_code=500
        )


@app.get("/topic/{chapter}/{topic}")
async def topic_page(request: Request, chapter: str, topic: str):
    """Render the topic page."""
    return templates.TemplateResponse(
        "topic.html", {"request": request, "chapter": chapter, "topic": topic}
    )


@app.get("/subtopic/{chapter}/{topic}/{subtopic}")
async def subtopic_page(request: Request, chapter: str, topic: str, subtopic: str):
    """Render the subtopic page."""
    return templates.TemplateResponse(
        "subtopic.html",
        {
            "request": request,
            "chapter": chapter,
            "topic": topic,
            "subtopic": subtopic,
        },
    )


@app.get("/api/notes/{chapter}/{topic}/{subtopic}")
async def get_notes(request: Request, chapter: str, topic: str, subtopic: str):
    relative_file_path = request.session.get("uploaded_file_path")
    image_files = request.session.get("image_files", [])
    username = request.session.get("username")
    if not relative_file_path or not username:
        return JSONResponse(
            content={"error": "No file found in session or user not logged in."},
            status_code=400,
        )

    file_path = Path("uploads") / relative_file_path
    if not file_path.exists():
        return JSONResponse(
            content={
                "error": "File not found in storage. Please upload the PDF again."
            },
            status_code=400,
        )

    try:
        result = generate_subtopic_notes(
            chapter, topic, subtopic, file_path, image_files
        )

        # Extract the PDF-specific folder name from the first image path
        if result.get("images"):
            pdf_folder = Path(result["images"][0]["filename"]).parent.name
        else:
            pdf_folder = ""

        # Process image data - keep only the filename and caption
        images = [
            {"filename": Path(img["filename"]).name, "caption": img["caption"]}
            for img in result.get("images", [])
        ]

        return JSONResponse(
            content={
                "notes": result.get("notes", "No notes generated for this subtopic."),
                "images": images,
                "username": username,
                "pdf_folder": pdf_folder,
            }
        )
    except Exception as e:
        logging.error(f"Error generating notes: {str(e)}")
        return JSONResponse(
            content={"error": f"Error generating notes: {str(e)}"},
            status_code=500,
        )


@app.get("/api/topic_notes/{chapter}/{topic}")
async def get_topic_notes(request: Request, chapter: str, topic: str):
    relative_file_path = request.session.get("uploaded_file_path")
    image_files = request.session.get("image_files", [])
    username = request.session.get("username")
    if not relative_file_path or not username:
        return JSONResponse(
            content={"error": "No file found in session or user not logged in."},
            status_code=400,
        )

    file_path = Path("uploads") / relative_file_path
    if not file_path.exists():
        return JSONResponse(
            content={
                "error": "File not found in storage. Please upload the PDF again."
            },
            status_code=400,
        )

    try:
        file = upload_to_gemini(file_path)
        result = generate_topic_notes(file, chapter, topic, image_files)

        # Extract the PDF-specific folder name from the first image path
        if result.get("images"):
            pdf_folder = Path(result["images"][0]["filename"]).parent.name
        else:
            pdf_folder = ""

        # Process image data - keep only the filename and caption
        images = [
            {"filename": Path(img["filename"]).name, "caption": img["caption"]}
            for img in result.get("images", [])
        ]

        return JSONResponse(
            content={
                "topic_notes": result.get(
                    "notes", "No notes generated for this topic."
                ),
                "images": images,
                "username": username,
                "pdf_folder": pdf_folder,
            }
        )
    except Exception as e:
        logging.error(f"Error generating topic notes: {str(e)}")
        return JSONResponse(
            content={"error": f"Error generating topic notes: {str(e)}"},
            status_code=500,
        )


# Add a new route to serve images
@app.get("/{image_name}")
async def get_image(image_name: str):
    """Serves images from the uploads folder.

    Args:
        image_name (str): Image file name

    Returns:
        FileResponse: File response object
    """
    image_path = Path("uploads") / image_name
    if not image_path.exists():
        return JSONResponse(content={"error": "Image not found"}, status_code=404)
    return FileResponse(image_path)
=======
@app.delete("/delete_pdf/{pdfid}")
async def delete_pdf(pdfid: int):
    try:
        conn = get_db_connection()  # Get the database connection
        cur = conn.cursor()

        # Execute delete query
        cur.execute("DELETE FROM pdfs WHERE pdfid = %s", (pdfid,))
        conn.commit()

        # Check if the PDF was deleted (affects rows)
        if cur.rowcount == 0:
            raise HTTPException(status_code=404, detail="PDF not found")

        # Close connection and cursor
        cur.close()
        conn.close()

        return {"detail": "PDF deleted successfully"}

    except Exception as e:
        raise HTTPException(status_code=500, detail="Failed to delete PDF")
>>>>>>> 66fe8e31
<|MERGE_RESOLUTION|>--- conflicted
+++ resolved
@@ -1,6 +1,3 @@
-<<<<<<< HEAD
-from fastapi import FastAPI, Request, Form, UploadFile, File
-=======
 import traceback
 from fastapi.responses import HTMLResponse
 from fastapi import (
@@ -11,7 +8,6 @@
     File,
     HTTPException,
 )
->>>>>>> 66fe8e31
 from starlette.requests import Request
 from fastapi.responses import HTMLResponse, JSONResponse, RedirectResponse, FileResponse
 from starlette.middleware.sessions import SessionMiddleware
@@ -34,11 +30,8 @@
 from pdf import generate_subtopic_notes
 from dotenv import load_dotenv
 from fastapi.staticfiles import StaticFiles
-<<<<<<< HEAD
+from pathlib import Path
 import html
-=======
-from pathlib import Path
->>>>>>> 66fe8e31
 
 load_dotenv()
 logging.basicConfig(level=logging.INFO)
@@ -265,11 +258,7 @@
 
 @app.post("/upload_pdf/")
 async def upload_pdf(request: Request, file: UploadFile = File(...)):
-<<<<<<< HEAD
-    """Handle PDF upload, extract images, and store file reference in session."""
-=======
-    """Handle PDF upload and store file details in the database."""
->>>>>>> 66fe8e31
+    """Handle PDF upload, extract images, and store file details in the database."""
     username = request.session.get("username")
     if not username:
         return JSONResponse(
@@ -292,7 +281,6 @@
     images_folder = user_folder / "images"
     images_folder.mkdir(exist_ok=True)
 
-<<<<<<< HEAD
     # Save the file locally in the user's folder
     file_path = user_folder / os.path.basename(str(file.filename))
     with file_path.open("wb") as f:
@@ -300,13 +288,6 @@
 
     # Extract images from the PDF
     image_files = extract_images_from_pdf(file_path, images_folder)
-
-    # Upload the file to Gemini and store its URI in the session
-=======
-    # Save the file locally
-    file_path = upload_folder / file.filename  # type: ignore
-    with file_path.open("wb") as f:
-        shutil.copyfileobj(file.file, f)
 
     # Store the PDF path and username in the 'pdfs' table
     conn = get_db_connection()
@@ -338,7 +319,6 @@
     finally:
         cur.close()
 
->>>>>>> 66fe8e31
     uploaded_file = upload_to_gemini(file_path)
 
     # Store the file path and image files relative to the uploads folder in the session
@@ -432,7 +412,6 @@
     }
 
 
-<<<<<<< HEAD
 # Add this function to escape the markdown
 def escape_markdown(text):
     return html.escape(text)
@@ -459,15 +438,6 @@
         return JSONResponse(
             content={"error": "No file found in session. Please upload a PDF."},
             status_code=400,
-=======
-@app.get("/notes/")
-async def get_notes(request: Request, chapter: str, topic: str, subtopic: str):
-    """Generate notes for the subtopic if not already present and render the notes.html template."""
-    file_name = request.session.get("uploaded_file_name")
-    if not file_name:
-        return HTMLResponse(
-            "No file found in session. Please upload a PDF.", status_code=400
->>>>>>> 66fe8e31
         )
 
     file_path = Path("uploads") / relative_file_path
@@ -479,114 +449,7 @@
             },
             status_code=400,
         )
-    conn = get_db_connection()
-    cur = conn.cursor()
-
-    if not topic.isdigit():
-        cur.execute(
-            """
-        SELECT s.content, t.topicname, s.subtopicname, c.chaptername
-        FROM subtopics s
-        JOIN topics t ON s.topicid = t.topicid
-        JOIN chapters c ON t.chapterid = c.chapterid
-        WHERE c.chaptername = %s AND t.topicname = %s AND s.subtopicname = %s
-        """,
-            (chapter, topic, subtopic),
-        )
-        notes = ""
-        result = cur.fetchone()
-        if result and result[0]:  # If content exists and is not None/empty
-            notes = result[0]
-        else:
-            try:
-                notes = generate_notes(chapter, topic, subtopic, file_path)
-                if not notes.strip():
-                    notes = "No notes generated for this subtopic."
-
-                cur.execute(
-                    """
-                    UPDATE subtopics
-                    SET content = %s
-                    WHERE subtopicname = %s
-                    """,
-                    (notes, subtopic),
-                )
-                conn.commit()
-                cur.close()
-                conn.close()
-            except Exception as e:
-                logging.error(f"Error generating notes: {str(e)}")
-                notes = f"Error generating notes: {str(e)}"
-
-        # Render the template with the generated notes
-        return templates.TemplateResponse(
-            "notes.html",
-            {
-                "request": request,
-                "chapter": chapter,
-                "topic": topic,
-                "subtopic": subtopic,
-                "notes": notes,
-            },
-        )
-    else:
-        # Fetch the existing subtopic content and the topic and subtopic names from the database
-        cur.execute(
-            """
-            SELECT s.content, t.topicname, s.subtopicname, c.chaptername
-            FROM subtopics s
-            JOIN topics t ON s.topicid = t.topicid
-            JOIN chapters c ON c.chapterid = t.chapterid
-            WHERE s.subtopicid = %s
-            """,
-            (subtopic,),
-        )
-        result = cur.fetchone()
-        topic_name = result[1]  # type: ignore
-        subtopic_name = result[2]  # type: ignore
-        notes = ""
-        chapter = result[3]  # type: ignore
-        if result and result[0]:  # If content exists and is not None/empty
-            notes = result[0]
-        else:
-            # Generate notes if no content is found
-            try:
-                notes = generate_notes(chapter, topic_name, subtopic_name, file_path)
-                if not notes.strip():
-                    notes = "No notes generated for this subtopic."
-
-                # Update the subtopic content in the database with the generated notes
-                cur.execute(
-                    """
-                    UPDATE subtopics
-                    SET content = %s
-                    WHERE subtopicid = %s
-                    """,
-                    (notes, subtopic),
-                )
-                conn.commit()
-
-            except Exception as e:
-                logging.error(f"Error generating notes: {str(e)}")
-                notes = f"Error generating notes: {str(e)}"
-
-        cur.close()
-        conn.close()
-        print(notes)
-        # Render the template with the existing or generated notes
-        return templates.TemplateResponse(
-            "notes.html",
-            {
-                "request": request,
-                "chapter": chapter,
-                "topic": topic_name,  # Pass the correct topic name
-                "subtopic": subtopic_name,  # Pass the correct subtopic name
-                "notes": notes,
-            },
-        )
-
-
-<<<<<<< HEAD
+
     try:
         file = upload_to_gemini(file_path)
         logging.info(f"Uploaded file to Gemini: {file}")
@@ -744,7 +607,8 @@
     if not image_path.exists():
         return JSONResponse(content={"error": "Image not found"}, status_code=404)
     return FileResponse(image_path)
-=======
+
+
 @app.delete("/delete_pdf/{pdfid}")
 async def delete_pdf(pdfid: int):
     try:
@@ -766,5 +630,4 @@
         return {"detail": "PDF deleted successfully"}
 
     except Exception as e:
-        raise HTTPException(status_code=500, detail="Failed to delete PDF")
->>>>>>> 66fe8e31
+        raise HTTPException(status_code=500, detail="Failed to delete PDF")